<<<<<<< HEAD
# import pytest
import os

=======
import numpy as np
import pytest
import tensorflow as tf

from layers.addnorm import AddNorm
from layers.multihead_attention import MultiHeadAttention
from layers.positional_encoding import PositionalEncoding
from layers.positionwise_ffn import PositionWiseFFN
>>>>>>> 51db09f5
from layers.transformer_decoder_block import TransformerDecoderBlock
from layers.transformer_encoder import TransformerEncoder
from layers.transformer_encoder_block import TransformerEncoderBlock
from txplot.plot_pe import Plot
<<<<<<< HEAD
from layers.positional_encoding import PositionalEncoding
from layers.multihead_attention import MultiHeadAttention
import numpy as np
import tensorflow as tf
os.environ["CUDA_VISIBLE_DEVICES"] = "-1"
=======
>>>>>>> 51db09f5

# @pytest.fixture()
# def test_transpose_qkv():
#     x = np.random.random([100, 10, 5])
#     assert MultiHeadAttention.split_heads(x, x)


depth, num_steps = 32, 50
pos_encoding = PositionalEncoding(depth, 0)
X = pos_encoding(tf.zeros((2, num_steps, depth)), training=False)
P = pos_encoding.P[:, : X.shape[1], :]
plotter = Plot()
plotter.plot_pe(np.arange(7, 11), P, num_steps)
# plotter.plot_pe(np.arange(7, 11), P, num_steps, position=0)


ffn = PositionWiseFFN(4, 8)
print(ffn(tf.ones((2, 3, 4))).shape)

add_norm = AddNorm([1, 2], 0.5)
print(add_norm(tf.ones((2, 3, 4)), tf.ones((2, 3, 4)), training=False).shape)

ffn = PositionWiseFFN(4, 8)
print(ffn(tf.ones((2, 3, 4)))[0])

X = tf.ones((2, 100, 24))
valid_lens = tf.constant([3, 2])
norm_shape = [i for i in range(len(X.shape))][1:]
encoder_block = TransformerEncoderBlock(24, norm_shape, 48, 8, 0.5)
print(encoder_block(X, valid_lens, training=False))

encoder = TransformerEncoder(200, 24, [1, 2], 48, 8, 2, 0.5)
print(encoder(tf.ones((2, 100)), valid_lens, training=False).shape, (2, 100, 24))

decoder_block = TransformerDecoderBlock(24, [1, 2], 48, 8, 0.5, 0)
state = [encoder_block(X, valid_lens), valid_lens, [None]]
print(decoder_block(X, state, training=False)[0].shape, X.shape)<|MERGE_RESOLUTION|>--- conflicted
+++ resolved
@@ -1,8 +1,5 @@
-<<<<<<< HEAD
-# import pytest
 import os
 
-=======
 import numpy as np
 import pytest
 import tensorflow as tf
@@ -11,24 +8,16 @@
 from layers.multihead_attention import MultiHeadAttention
 from layers.positional_encoding import PositionalEncoding
 from layers.positionwise_ffn import PositionWiseFFN
->>>>>>> 51db09f5
 from layers.transformer_decoder_block import TransformerDecoderBlock
 from layers.transformer_encoder import TransformerEncoder
 from layers.transformer_encoder_block import TransformerEncoderBlock
 from txplot.plot_pe import Plot
-<<<<<<< HEAD
-from layers.positional_encoding import PositionalEncoding
-from layers.multihead_attention import MultiHeadAttention
-import numpy as np
-import tensorflow as tf
-os.environ["CUDA_VISIBLE_DEVICES"] = "-1"
-=======
->>>>>>> 51db09f5
 
-# @pytest.fixture()
-# def test_transpose_qkv():
-#     x = np.random.random([100, 10, 5])
-#     assert MultiHeadAttention.split_heads(x, x)
+
+@pytest.fixture()
+def test_transpose_qkv():
+    x = np.random.random([100, 10, 5])
+    assert MultiHeadAttention.split_heads(x, x)
 
 
 depth, num_steps = 32, 50
